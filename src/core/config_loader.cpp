/**
 * @file config_loader.cpp
 * @brief Implementation of NVS-based configuration loader
 * @author Adam Knowles
 * @date 2025
 * @copyright Copyright (c) 2025 Adam Knowles. All rights reserved.
 * @license Creative Commons Attribution-NonCommercial-ShareAlike 4.0 International
 */

#include "config_loader.h"
#include <config/config.h>
#include "nvs_keys.h"
#include "logging.h"
#include <Preferences.h>
#include <nvs_flash.h>
#include <esp_err.h>

#if ENABLE_LEDS
#include "led_config_loader.h"
#endif

// NVS configuration constants
static const char *NVS_NAMESPACE = "scribe-app";

// Global runtime configuration instance
static RuntimeConfig g_runtimeConfig;
bool g_configLoaded = false;

// ============================================================================
// CONFIGMANAGER SINGLETON IMPLEMENTATION
// ============================================================================

// Singleton instance (Meyer's singleton - thread-safe in C++11+)
ConfigManager& ConfigManager::instance() {
    static ConfigManager instance;
    return instance;
}

// Constructor
ConfigManager::ConfigManager() {
    // Mutex created in begin()
}

// Initialize (must be called in setup)
void ConfigManager::begin() {
    if (initialized) {
        LOG_VERBOSE("CONFIG", "ConfigManager already initialized");
        return;
    }

    mutex = xSemaphoreCreateMutex();
    if (mutex == nullptr) {
        LOG_ERROR("CONFIG", "Failed to create ConfigManager mutex!");
        return;
    }

    initialized = true;
    LOG_NOTICE("CONFIG", "ConfigManager initialized (thread-safe singleton)");
}

// Helper function to validate and get string from NVS with fallback - saves default if missing
String getNVSString(Preferences &prefs, const char *key, const String &defaultValue, int maxLength = 1000)
{
    if (!prefs.isKey(key))
    {
        LOG_NOTICE("CONFIG", "NVS key '%s' missing - saving default value", key);
        prefs.putString(key, defaultValue);
        return defaultValue;
    }
    String result = prefs.getString(key, defaultValue);
    LOG_VERBOSE("CONFIG", "DEBUG: getNVSString('%s') key exists, value length=%d, default length=%d",
                key, result.length(), defaultValue.length());

    // Validate string length and basic sanity
    if (result.length() > maxLength)
    {
        LOG_WARNING("CONFIG", "NVS key '%s' value too long (%d > %d) - using and saving default", key, result.length(), maxLength);
        prefs.putString(key, defaultValue);
        return defaultValue;
    }

    // If the stored value is empty but we have a non-empty default, use the default
    if (result.length() == 0 && defaultValue.length() > 0)
    {
        LOG_NOTICE("CONFIG", "NVS key '%s' has empty value - using and saving default", key);
        prefs.putString(key, defaultValue);
        return defaultValue;
    }
    return result;
} // Helper function to validate and get int from NVS with fallback - saves default if missing
int getNVSInt(Preferences &prefs, const char *key, int defaultValue, int minVal = INT_MIN, int maxVal = INT_MAX)
{
    if (!prefs.isKey(key))
    {
        LOG_NOTICE("CONFIG", "NVS key '%s' missing - saving default value: %d", key, defaultValue);
        prefs.putInt(key, defaultValue);
        return defaultValue;
    }

    int value = prefs.getInt(key, defaultValue);
    if (value < minVal || value > maxVal)
    {
        LOG_WARNING("CONFIG", "Invalid NVS value for %s: %d, using and saving default: %d", key, value, defaultValue);
        prefs.putInt(key, defaultValue);
        return defaultValue;
    }
    return value;
}

// Helper function to validate and get bool from NVS with fallback - saves default if missing
bool getNVSBool(Preferences &prefs, const char *key, bool defaultValue)
{
    if (!prefs.isKey(key))
    {
        LOG_NOTICE("CONFIG", "NVS key '%s' missing - saving default value: %s", key, defaultValue ? "true" : "false");
        prefs.putBool(key, defaultValue);
        return defaultValue;
    }
    return prefs.getBool(key, defaultValue);
}

// Helper function to validate and get port from NVS with fallback - ensures valid port range
int getNVSPort(Preferences &prefs, const char *key, int defaultValue)
{
    return getNVSInt(prefs, key, defaultValue, 1, 65535);
}

// Public method: loadRuntimeConfig (thread-safe)
bool ConfigManager::loadRuntimeConfig()
{
    if (!initialized) {
        LOG_ERROR("CONFIG", "ConfigManager not initialized - call begin() first!");
        return false;
    }

    // Acquire mutex
    if (xSemaphoreTake(mutex, portMAX_DELAY) != pdTRUE) {
        LOG_ERROR("CONFIG", "Failed to acquire ConfigManager mutex!");
        return false;
    }

    LOG_NOTICE("CONFIG", "Loading runtime configuration from NVS");

    // Load configuration from NVS (with auto-initialization of missing keys)
    bool success = true;
    if (!loadNVSConfigInternal())
    {
        LOG_WARNING("CONFIG", "Failed to load from NVS, using defaults");
        loadDefaultConfigInternal();
        g_configLoaded = true;
        LOG_NOTICE("CONFIG", "Runtime configuration loaded from defaults");
    }
    else
    {
        g_configLoaded = true;
        LOG_NOTICE("CONFIG", "Runtime configuration loaded from NVS");
    }

    xSemaphoreGive(mutex);
    return success;
}

// Internal helper: loadNVSConfigInternal (mutex already held)
bool ConfigManager::loadNVSConfigInternal()
{
    Preferences prefs;

    // Open in write mode since our helper functions need to save defaults for missing keys
    if (!prefs.begin(NVS_NAMESPACE, false))
    {
        LOG_ERROR("CONFIG", "Failed to open NVS namespace: %s", NVS_NAMESPACE);
        return false;
    }

    // Board type detection and mismatch handling
    const BoardPinDefaults &boardDefaults = getBoardDefaults();
    String currentBoardType = String(boardDefaults.boardIdentifier);

    // Check if board_type exists - we need to know this BEFORE getNVSString changes it
    bool boardTypeWasMissing = !prefs.isKey(NVS_BOARD_TYPE);

    // Load saved board type (getNVSString will save currentBoardType if missing)
    String savedBoardType = getNVSString(prefs, NVS_BOARD_TYPE, currentBoardType, 50);

    // Validate GPIO pins match current board (detect stale GPIO values from wrong board)
    bool gpioMismatch = false;
    if (!boardTypeWasMissing && savedBoardType == currentBoardType)
    {
        // Board type matches, but verify GPIO pins are correct for this board
        int savedPrinterTx = prefs.getInt(NVS_PRINTER_TX_PIN, -1);
        if (savedPrinterTx != -1 && savedPrinterTx != boardDefaults.printer.tx)
        {
            LOG_WARNING("CONFIG", "GPIO mismatch detected: printer TX is %d, expected %d for %s",
                        savedPrinterTx, boardDefaults.printer.tx, currentBoardType.c_str());
            gpioMismatch = true;
        }
    }

    // Reset GPIO pins if board type was missing, mismatched, OR GPIO pins don't match board
    if (boardTypeWasMissing || savedBoardType != currentBoardType || gpioMismatch)
    {
        if (!boardTypeWasMissing)
        {
            // Board mismatch - show warning
            LOG_WARNING("CONFIG", "╔═══════════════════════════════════════════════════════════╗");
            LOG_WARNING("CONFIG", "║  ⚠️  BOARD MISMATCH DETECTED - RESETTING GPIO CONFIGS  ⚠️  ║");
            LOG_WARNING("CONFIG", "╠═══════════════════════════════════════════════════════════╣");
            LOG_WARNING("CONFIG", "║  Saved Board:   %-41s ║", savedBoardType.c_str());
            LOG_WARNING("CONFIG", "║  Current Board: %-41s ║", currentBoardType.c_str());
            LOG_WARNING("CONFIG", "║  Resetting all GPIO pins to new board defaults...        ║");
            LOG_WARNING("CONFIG", "╚═══════════════════════════════════════════════════════════╝");

            // Update board type in NVS (getNVSString already did this if it was missing)
            prefs.putString(NVS_BOARD_TYPE, currentBoardType);
        }

        // Reset GPIO configurations to current board defaults
        prefs.putInt(NVS_PRINTER_TX_PIN, boardDefaults.printer.tx);
        prefs.putInt(NVS_BUTTON1_GPIO, boardDefaults.buttons[0].gpio);
        prefs.putInt(NVS_BUTTON2_GPIO, boardDefaults.buttons[1].gpio);
        prefs.putInt(NVS_BUTTON3_GPIO, boardDefaults.buttons[2].gpio);
        prefs.putInt(NVS_BUTTON4_GPIO, boardDefaults.buttons[3].gpio);

        #if ENABLE_LEDS
        prefs.putInt(NVS_LED_PIN, boardDefaults.ledDataPin);
        #endif

        LOG_NOTICE("CONFIG", "GPIO configurations initialized for %s", currentBoardType.c_str());
    }

    // Load device configuration
    g_runtimeConfig.deviceOwner = getNVSString(prefs, NVS_DEVICE_OWNER, defaultDeviceOwner, 50);
    g_runtimeConfig.timezone = getNVSString(prefs, NVS_DEVICE_TIMEZONE, defaultTimezone, 50);
<<<<<<< HEAD
    
    // Load hardware GPIO configuration
    g_runtimeConfig.printerTxPin = getNVSInt(prefs, NVS_PRINTER_TX_PIN, defaultPrinterTxPin, 0, 39);
    // Button GPIOs now come from board config (BOARD_BUTTON_PINS), not system_constants.h
    g_runtimeConfig.buttonGpios[0] = getNVSInt(prefs, NVS_BUTTON1_GPIO, BOARD_BUTTON_PINS[0], 0, 39);
    g_runtimeConfig.buttonGpios[1] = getNVSInt(prefs, NVS_BUTTON2_GPIO, BOARD_BUTTON_PINS[1], 0, 39);
    g_runtimeConfig.buttonGpios[2] = getNVSInt(prefs, NVS_BUTTON3_GPIO, BOARD_BUTTON_PINS[2], 0, 39);
    g_runtimeConfig.buttonGpios[3] = getNVSInt(prefs, NVS_BUTTON4_GPIO, BOARD_BUTTON_PINS[3], 0, 39);
=======

    // Load hardware GPIO configuration (now board-aware)
    g_runtimeConfig.printerTxPin = getNVSInt(prefs, NVS_PRINTER_TX_PIN, boardDefaults.printer.tx, 0, BOARD_MAX_GPIO);
    g_runtimeConfig.buttonGpios[0] = getNVSInt(prefs, NVS_BUTTON1_GPIO, boardDefaults.buttons[0].gpio, 0, BOARD_MAX_GPIO);
    g_runtimeConfig.buttonGpios[1] = getNVSInt(prefs, NVS_BUTTON2_GPIO, boardDefaults.buttons[1].gpio, 0, BOARD_MAX_GPIO);
    g_runtimeConfig.buttonGpios[2] = getNVSInt(prefs, NVS_BUTTON3_GPIO, boardDefaults.buttons[2].gpio, 0, BOARD_MAX_GPIO);
    g_runtimeConfig.buttonGpios[3] = getNVSInt(prefs, NVS_BUTTON4_GPIO, boardDefaults.buttons[3].gpio, 0, BOARD_MAX_GPIO);
>>>>>>> c5d99b9e

    // Load WiFi configuration
    g_runtimeConfig.wifiSSID = getNVSString(prefs, NVS_WIFI_SSID, defaultWifiSSID, 32);
    g_runtimeConfig.wifiPassword = getNVSString(prefs, NVS_WIFI_PASSWORD, defaultWifiPassword, 63);
    g_runtimeConfig.wifiConnectTimeoutMs = getNVSInt(prefs, NVS_WIFI_TIMEOUT, wifiConnectTimeoutMs, 5000, 60000);

    // Load MQTT configuration (write default if missing)
    g_runtimeConfig.mqttEnabled = getNVSBool(prefs, NVS_MQTT_ENABLED, defaultMqttEnabled);
    g_runtimeConfig.mqttServer = getNVSString(prefs, NVS_MQTT_SERVER, defaultMqttServer, 255);
    g_runtimeConfig.mqttPort = getNVSInt(prefs, NVS_MQTT_PORT, defaultMqttPort, 1, 65535);
    g_runtimeConfig.mqttUsername = getNVSString(prefs, NVS_MQTT_USERNAME, defaultMqttUsername, 100);
    g_runtimeConfig.mqttPassword = getNVSString(prefs, NVS_MQTT_PASSWORD, defaultMqttPassword, 100);

    // Load API configuration (non-user configurable APIs remain as constants)
    g_runtimeConfig.jokeAPI = jokeAPI;
    g_runtimeConfig.quoteAPI = quoteAPI;
    g_runtimeConfig.triviaAPI = triviaAPI;
    g_runtimeConfig.chatgptApiToken = getNVSString(prefs, NVS_CHATGPT_TOKEN, defaultChatgptApiToken, 300);
    g_runtimeConfig.chatgptApiEndpoint = chatgptApiEndpoint;

    // Load validation configuration (hardcoded from config.h)
    g_runtimeConfig.maxCharacters = maxCharacters;

    // Load Unbidden Ink settings
    LOG_VERBOSE("CONFIG", "DEBUG: Default values - startHour=%d, endHour=%d, frequency=%d",
                defaultUnbiddenInkStartHour, defaultUnbiddenInkEndHour, defaultUnbiddenInkFrequencyMinutes);

    g_runtimeConfig.unbiddenInkEnabled = getNVSBool(prefs, NVS_UNBIDDEN_ENABLED, defaultEnableUnbiddenInk);
    g_runtimeConfig.unbiddenInkStartHour = getNVSInt(prefs, NVS_UNBIDDEN_START_HOUR, defaultUnbiddenInkStartHour, 0, 24);
    g_runtimeConfig.unbiddenInkEndHour = getNVSInt(prefs, NVS_UNBIDDEN_END_HOUR, defaultUnbiddenInkEndHour, 0, 24);
    g_runtimeConfig.unbiddenInkFrequencyMinutes = getNVSInt(prefs, NVS_UNBIDDEN_FREQUENCY, defaultUnbiddenInkFrequencyMinutes, minUnbiddenInkFrequencyMinutes, maxUnbiddenInkFrequencyMinutes);

    LOG_VERBOSE("CONFIG", "DEBUG: Loaded values - startHour=%d, endHour=%d, frequency=%d",
                g_runtimeConfig.unbiddenInkStartHour, g_runtimeConfig.unbiddenInkEndHour, g_runtimeConfig.unbiddenInkFrequencyMinutes);
    g_runtimeConfig.unbiddenInkPrompt = getNVSString(prefs, NVS_UNBIDDEN_PROMPT, defaultUnbiddenInkPrompt, 500);
    LOG_VERBOSE("CONFIG", "DEBUG: Loaded prompt length=%d, first 50 chars='%s'",
                g_runtimeConfig.unbiddenInkPrompt.length(), g_runtimeConfig.unbiddenInkPrompt.substring(0, 50).c_str());

    // Load button configuration (4 buttons, 6 fields each = 24 keys)
    for (int i = 0; i < 4; i++)
    {
        String buttonPrefix = "btn" + String(i + 1) + "_";

        // Load button actions from NVS (use defaults if missing)
        g_runtimeConfig.buttonShortActions[i] = getNVSString(prefs, (buttonPrefix + "short_act").c_str(), defaultButtonActions[i].shortAction, 20);
        g_runtimeConfig.buttonLongActions[i] = getNVSString(prefs, (buttonPrefix + "long_act").c_str(), defaultButtonActions[i].longAction, 20);

        // Load MQTT topics and LED effects
        g_runtimeConfig.buttonShortMqttTopics[i] = getNVSString(prefs, (buttonPrefix + "short_mq").c_str(), defaultButtonActions[i].shortMqttTopic, 128);
        g_runtimeConfig.buttonLongMqttTopics[i] = getNVSString(prefs, (buttonPrefix + "long_mq").c_str(), defaultButtonActions[i].longMqttTopic, 128);

        // Load LED effect configuration with defaults from ButtonActionConfig struct
        g_runtimeConfig.buttonShortLedEffects[i] = getNVSString(prefs, (buttonPrefix + "short_led").c_str(), defaultButtonActions[i].shortLedEffect, 20);
        g_runtimeConfig.buttonLongLedEffects[i] = getNVSString(prefs, (buttonPrefix + "long_led").c_str(), defaultButtonActions[i].longLedEffect, 20);
    }

#if ENABLE_LEDS
    // Load LED configuration (board-aware GPIO limits)
    g_runtimeConfig.ledPin = getNVSInt(prefs, NVS_LED_PIN, DEFAULT_LED_PIN, 0, BOARD_MAX_GPIO);
    g_runtimeConfig.ledCount = getNVSInt(prefs, NVS_LED_COUNT, DEFAULT_LED_COUNT, 1, 1000);
    g_runtimeConfig.ledBrightness = getNVSInt(prefs, NVS_LED_BRIGHTNESS, DEFAULT_LED_BRIGHTNESS, 1, 255);
    g_runtimeConfig.ledRefreshRate = getNVSInt(prefs, NVS_LED_REFRESH_RATE, DEFAULT_LED_REFRESH_RATE, 10, 120);

    // Load LED effects configuration (this will need custom handling if complex)
    g_runtimeConfig.ledEffects = getDefaultLedEffectsConfig();
#endif

    // Load memo configuration (4 memo slots)
    g_runtimeConfig.memos[0] = getNVSString(prefs, NVS_MEMO_1, defaultMemo1, 500);
    g_runtimeConfig.memos[1] = getNVSString(prefs, NVS_MEMO_2, defaultMemo2, 500);
    g_runtimeConfig.memos[2] = getNVSString(prefs, NVS_MEMO_3, defaultMemo3, 500);
    g_runtimeConfig.memos[3] = getNVSString(prefs, NVS_MEMO_4, defaultMemo4, 500);

    prefs.end();
    return true;
}

// Internal helper: loadDefaultConfigInternal (mutex already held)
void ConfigManager::loadDefaultConfigInternal()
{
    // Get board-specific defaults
    const BoardPinDefaults &boardDefaults = getBoardDefaults();

    // Load device defaults
    g_runtimeConfig.deviceOwner = defaultDeviceOwner;
    g_runtimeConfig.timezone = defaultTimezone;
<<<<<<< HEAD
    
    // Load hardware GPIO defaults
    g_runtimeConfig.printerTxPin = defaultPrinterTxPin;
    // Button GPIOs from board config
    g_runtimeConfig.buttonGpios[0] = BOARD_BUTTON_PINS[0];
    g_runtimeConfig.buttonGpios[1] = BOARD_BUTTON_PINS[1];
    g_runtimeConfig.buttonGpios[2] = BOARD_BUTTON_PINS[2];
    g_runtimeConfig.buttonGpios[3] = BOARD_BUTTON_PINS[3];
=======

    // Load hardware GPIO defaults (board-specific)
    g_runtimeConfig.printerTxPin = boardDefaults.printer.tx;
    g_runtimeConfig.buttonGpios[0] = boardDefaults.buttons[0].gpio;
    g_runtimeConfig.buttonGpios[1] = boardDefaults.buttons[1].gpio;
    g_runtimeConfig.buttonGpios[2] = boardDefaults.buttons[2].gpio;
    g_runtimeConfig.buttonGpios[3] = boardDefaults.buttons[3].gpio;
>>>>>>> c5d99b9e

    // Load WiFi defaults (empty by default, must be configured)
    g_runtimeConfig.wifiSSID = defaultWifiSSID;
    g_runtimeConfig.wifiPassword = defaultWifiPassword;
    g_runtimeConfig.wifiConnectTimeoutMs = wifiConnectTimeoutMs;

    // Load defaults from config.h constants
    g_runtimeConfig.mqttEnabled = defaultMqttEnabled;
    g_runtimeConfig.mqttServer = defaultMqttServer;
    g_runtimeConfig.mqttPort = defaultMqttPort;
    g_runtimeConfig.mqttUsername = defaultMqttUsername;
    g_runtimeConfig.mqttPassword = defaultMqttPassword;

    g_runtimeConfig.jokeAPI = jokeAPI;
    g_runtimeConfig.quoteAPI = quoteAPI;
    g_runtimeConfig.triviaAPI = triviaAPI;
    g_runtimeConfig.chatgptApiToken = defaultChatgptApiToken;
    g_runtimeConfig.chatgptApiEndpoint = chatgptApiEndpoint;

    g_runtimeConfig.maxCharacters = maxCharacters;

    LOG_VERBOSE("CONFIG", "DEBUG: Setting defaults - startHour=%d, endHour=%d, frequency=%d",
                defaultUnbiddenInkStartHour, defaultUnbiddenInkEndHour, defaultUnbiddenInkFrequencyMinutes);

    g_runtimeConfig.unbiddenInkEnabled = defaultEnableUnbiddenInk;
    g_runtimeConfig.unbiddenInkStartHour = defaultUnbiddenInkStartHour;
    g_runtimeConfig.unbiddenInkEndHour = defaultUnbiddenInkEndHour;
    g_runtimeConfig.unbiddenInkFrequencyMinutes = defaultUnbiddenInkFrequencyMinutes;
    g_runtimeConfig.unbiddenInkPrompt = defaultUnbiddenInkPrompt;

    // Load default button configuration
    for (int i = 0; i < 4; i++)
    {
        g_runtimeConfig.buttonShortActions[i] = defaultButtonActions[i].shortAction;
        g_runtimeConfig.buttonShortMqttTopics[i] = defaultButtonActions[i].shortMqttTopic;
        g_runtimeConfig.buttonLongActions[i] = defaultButtonActions[i].longAction;
        g_runtimeConfig.buttonLongMqttTopics[i] = defaultButtonActions[i].longMqttTopic;

        // Load default LED effect configuration from ButtonActionConfig struct
        g_runtimeConfig.buttonShortLedEffects[i] = defaultButtonActions[i].shortLedEffect;
        g_runtimeConfig.buttonLongLedEffects[i] = defaultButtonActions[i].longLedEffect;
    }

#if ENABLE_LEDS
    // Load default LED configuration
    g_runtimeConfig.ledPin = DEFAULT_LED_PIN;
    g_runtimeConfig.ledCount = DEFAULT_LED_COUNT;
    g_runtimeConfig.ledBrightness = DEFAULT_LED_BRIGHTNESS;
    g_runtimeConfig.ledRefreshRate = DEFAULT_LED_REFRESH_RATE;
    g_runtimeConfig.ledEffects = getDefaultLedEffectsConfig();
#endif

    g_configLoaded = true;
    LOG_NOTICE("CONFIG", "Using default configuration from config.h");
}

// Public method: saveNVSConfig (thread-safe)
bool ConfigManager::saveNVSConfig(const RuntimeConfig &config)
{
    if (!initialized) {
        LOG_ERROR("CONFIG", "ConfigManager not initialized - call begin() first!");
        return false;
    }

    // Acquire mutex
    if (xSemaphoreTake(mutex, portMAX_DELAY) != pdTRUE) {
        LOG_ERROR("CONFIG", "Failed to acquire ConfigManager mutex!");
        return false;
    }

    bool result = saveNVSConfigInternal(config);

    xSemaphoreGive(mutex);
    return result;
}

// Internal helper: saveNVSConfigInternal (mutex already held)
bool ConfigManager::saveNVSConfigInternal(const RuntimeConfig &config)
{
    Preferences prefs;
    if (!prefs.begin(NVS_NAMESPACE, false))
    { // read-write
        LOG_ERROR("CONFIG", "Failed to open NVS namespace for writing: %s", NVS_NAMESPACE);
        return false;
    }

    // Save device configuration
    prefs.putString(NVS_DEVICE_OWNER, config.deviceOwner);
    prefs.putString(NVS_DEVICE_TIMEZONE, config.timezone);
    
    // Save hardware GPIO configuration
    prefs.putInt(NVS_PRINTER_TX_PIN, config.printerTxPin);
    prefs.putInt(NVS_BUTTON1_GPIO, config.buttonGpios[0]);
    prefs.putInt(NVS_BUTTON2_GPIO, config.buttonGpios[1]);
    prefs.putInt(NVS_BUTTON3_GPIO, config.buttonGpios[2]);
    prefs.putInt(NVS_BUTTON4_GPIO, config.buttonGpios[3]);

    // Save WiFi configuration
    prefs.putString(NVS_WIFI_SSID, config.wifiSSID);
    prefs.putString(NVS_WIFI_PASSWORD, config.wifiPassword);
    prefs.putULong(NVS_WIFI_TIMEOUT, config.wifiConnectTimeoutMs);

    // Save MQTT configuration
    prefs.putBool(NVS_MQTT_ENABLED, config.mqttEnabled);
    prefs.putString(NVS_MQTT_SERVER, config.mqttServer);
    prefs.putInt(NVS_MQTT_PORT, config.mqttPort);
    prefs.putString(NVS_MQTT_USERNAME, config.mqttUsername);
    prefs.putString(NVS_MQTT_PASSWORD, config.mqttPassword);

    // Save ChatGPT API token (other APIs are constants)
    prefs.putString(NVS_CHATGPT_TOKEN, config.chatgptApiToken);

    // Save Unbidden Ink configuration
    prefs.putBool(NVS_UNBIDDEN_ENABLED, config.unbiddenInkEnabled);
    prefs.putInt(NVS_UNBIDDEN_START_HOUR, config.unbiddenInkStartHour);
    prefs.putInt(NVS_UNBIDDEN_END_HOUR, config.unbiddenInkEndHour);
    prefs.putInt(NVS_UNBIDDEN_FREQUENCY, config.unbiddenInkFrequencyMinutes);
    prefs.putString(NVS_UNBIDDEN_PROMPT, config.unbiddenInkPrompt);

    // Save button configuration
    for (int i = 0; i < 4; i++)
    {
        String buttonPrefix = "btn" + String(i + 1) + "_";
        prefs.putString((buttonPrefix + "short_act").c_str(), config.buttonShortActions[i]);
        prefs.putString((buttonPrefix + "short_mq").c_str(), config.buttonShortMqttTopics[i]);
        prefs.putString((buttonPrefix + "long_act").c_str(), config.buttonLongActions[i]);
        prefs.putString((buttonPrefix + "long_mq").c_str(), config.buttonLongMqttTopics[i]);

        // Save LED effect configuration
        prefs.putString((buttonPrefix + "short_led").c_str(), config.buttonShortLedEffects[i]);
        prefs.putString((buttonPrefix + "long_led").c_str(), config.buttonLongLedEffects[i]);
    }

#if ENABLE_LEDS
    // Save LED configuration
    prefs.putInt(NVS_LED_PIN, config.ledPin);
    prefs.putInt(NVS_LED_COUNT, config.ledCount);
    prefs.putInt(NVS_LED_BRIGHTNESS, config.ledBrightness);
    prefs.putInt(NVS_LED_REFRESH_RATE, config.ledRefreshRate);

    // TODO: Save LED effects configuration if needed
#endif

    // Save memo configuration (4 memo slots)
    prefs.putString(NVS_MEMO_1, config.memos[0]);
    prefs.putString(NVS_MEMO_2, config.memos[1]);
    prefs.putString(NVS_MEMO_3, config.memos[2]);
    prefs.putString(NVS_MEMO_4, config.memos[3]);

    prefs.end();
    LOG_NOTICE("CONFIG", "Configuration saved to NVS");
    return true;
}

// Public method: setRuntimeConfig (thread-safe)
void ConfigManager::setRuntimeConfig(const RuntimeConfig &config)
{
    if (!initialized) {
        LOG_ERROR("CONFIG", "ConfigManager not initialized - call begin() first!");
        return;
    }

    // Acquire mutex
    if (xSemaphoreTake(mutex, portMAX_DELAY) != pdTRUE) {
        LOG_ERROR("CONFIG", "Failed to acquire ConfigManager mutex!");
        return;
    }

    g_runtimeConfig = config;
    g_configLoaded = true;

    xSemaphoreGive(mutex);
}

// Public method: factoryResetNVS (thread-safe)
bool ConfigManager::factoryResetNVS()
{
    if (!initialized) {
        LOG_ERROR("CONFIG", "ConfigManager not initialized - call begin() first!");
        return false;
    }

    // Acquire mutex
    if (xSemaphoreTake(mutex, portMAX_DELAY) != pdTRUE) {
        LOG_ERROR("CONFIG", "Failed to acquire ConfigManager mutex!");
        return false;
    }

    bool result = factoryResetNVSInternal();

    xSemaphoreGive(mutex);
    return result;
}

// Public method: initializeConfigSystem
bool ConfigManager::initializeConfigSystem()
{
    // Initialize NVS-based configuration system
    return loadRuntimeConfig();
}

// Public method: initializeNVSConfig
bool ConfigManager::initializeNVSConfig()
{
    // Initialize NVS partition
    esp_err_t err = nvs_flash_init();
    if (err == ESP_ERR_NVS_NO_FREE_PAGES || err == ESP_ERR_NVS_NEW_VERSION_FOUND)
    {
        // NVS partition was truncated or has different version, erase it and reinitialize
        ESP_ERROR_CHECK(nvs_flash_erase());
        err = nvs_flash_init();
    }

    if (err != ESP_OK)
    {
        LOG_ERROR("CONFIG", "Failed to initialize NVS: %s", esp_err_to_name(err));
        return false;
    }

    LOG_NOTICE("CONFIG", "NVS initialized successfully");
    return true;
}

// Public method: checkAndMigrateNVSSchema
bool ConfigManager::checkAndMigrateNVSSchema()
{
    // For now, just return true - migration logic would go here if needed
    // This could check version numbers, migrate old key names, etc.
    LOG_NOTICE("CONFIG", "NVS schema check complete (no migration needed)");
    return true;
}

// ============================================================================
// DIRECT ACCESS FUNCTIONS (NO MUTEX - READ-ONLY)
// ============================================================================

const RuntimeConfig &getRuntimeConfig()
{
    if (!g_configLoaded)
    {
        // Don't use LOG_NOTICE here to avoid recursive calls during logging initialization
        // First-time startup: Loading default configuration from config.h
        loadDefaultConfig();
    }
    return g_runtimeConfig;
}

void loadDefaultConfig()
{
    // Call internal version directly (this is only called during initialization before mutex exists)
    ConfigManager::instance().loadDefaultConfigInternal();
}

// Internal helper: factoryResetNVSInternal (mutex already held)
bool ConfigManager::factoryResetNVSInternal()
{
    LOG_NOTICE("CONFIG", "Performing factory reset - erasing all NVS data");

    // Erase entire NVS partition
    esp_err_t err = nvs_flash_erase();
    if (err != ESP_OK)
    {
        LOG_ERROR("CONFIG", "Failed to erase NVS: %s", esp_err_to_name(err));
        return false;
    }

    // Reinitialize NVS
    err = nvs_flash_init();
    if (err != ESP_OK)
    {
        LOG_ERROR("CONFIG", "Failed to reinitialize NVS after erase: %s", esp_err_to_name(err));
        return false;
    }

    // Load defaults from config.h
    if (!loadNVSConfigInternal())
    {
        LOG_ERROR("CONFIG", "Failed to load default configuration after factory reset");
        return false;
    }

    LOG_NOTICE("CONFIG", "Factory reset completed - using defaults from config.h");
    return true;
}<|MERGE_RESOLUTION|>--- conflicted
+++ resolved
@@ -173,8 +173,9 @@
     }
 
     // Board type detection and mismatch handling
-    const BoardPinDefaults &boardDefaults = getBoardDefaults();
-    String currentBoardType = String(boardDefaults.boardIdentifier);
+    // const BoardPinDefaults &boardDefaults = getBoardDefaults();
+    String currentBoardType = String(BOARD_NAME);
+    // const BoardPinDefaults &boardDefaults = getBoardDefaults();
 
     // Check if board_type exists - we need to know this BEFORE getNVSString changes it
     bool boardTypeWasMissing = !prefs.isKey(NVS_BOARD_TYPE);
@@ -188,10 +189,10 @@
     {
         // Board type matches, but verify GPIO pins are correct for this board
         int savedPrinterTx = prefs.getInt(NVS_PRINTER_TX_PIN, -1);
-        if (savedPrinterTx != -1 && savedPrinterTx != boardDefaults.printer.tx)
+        if (savedPrinterTx != -1 && savedPrinterTx != defaultPrinterTxPin)
         {
             LOG_WARNING("CONFIG", "GPIO mismatch detected: printer TX is %d, expected %d for %s",
-                        savedPrinterTx, boardDefaults.printer.tx, currentBoardType.c_str());
+                        savedPrinterTx, defaultPrinterTxPin, currentBoardType.c_str());
             gpioMismatch = true;
         }
     }
@@ -215,14 +216,14 @@
         }
 
         // Reset GPIO configurations to current board defaults
-        prefs.putInt(NVS_PRINTER_TX_PIN, boardDefaults.printer.tx);
-        prefs.putInt(NVS_BUTTON1_GPIO, boardDefaults.buttons[0].gpio);
-        prefs.putInt(NVS_BUTTON2_GPIO, boardDefaults.buttons[1].gpio);
-        prefs.putInt(NVS_BUTTON3_GPIO, boardDefaults.buttons[2].gpio);
-        prefs.putInt(NVS_BUTTON4_GPIO, boardDefaults.buttons[3].gpio);
+        prefs.putInt(NVS_PRINTER_TX_PIN, defaultPrinterTxPin);
+        prefs.putInt(NVS_BUTTON1_GPIO, BOARD_BUTTON_PINS[0]);
+        prefs.putInt(NVS_BUTTON2_GPIO, BOARD_BUTTON_PINS[1]);
+        prefs.putInt(NVS_BUTTON3_GPIO, BOARD_BUTTON_PINS[2]);
+        prefs.putInt(NVS_BUTTON4_GPIO, BOARD_BUTTON_PINS[3]);
 
         #if ENABLE_LEDS
-        prefs.putInt(NVS_LED_PIN, boardDefaults.ledDataPin);
+        prefs.putInt(NVS_LED_PIN, BOARD_LED_STRIP_PIN);
         #endif
 
         LOG_NOTICE("CONFIG", "GPIO configurations initialized for %s", currentBoardType.c_str());
@@ -231,24 +232,13 @@
     // Load device configuration
     g_runtimeConfig.deviceOwner = getNVSString(prefs, NVS_DEVICE_OWNER, defaultDeviceOwner, 50);
     g_runtimeConfig.timezone = getNVSString(prefs, NVS_DEVICE_TIMEZONE, defaultTimezone, 50);
-<<<<<<< HEAD
-    
-    // Load hardware GPIO configuration
-    g_runtimeConfig.printerTxPin = getNVSInt(prefs, NVS_PRINTER_TX_PIN, defaultPrinterTxPin, 0, 39);
-    // Button GPIOs now come from board config (BOARD_BUTTON_PINS), not system_constants.h
-    g_runtimeConfig.buttonGpios[0] = getNVSInt(prefs, NVS_BUTTON1_GPIO, BOARD_BUTTON_PINS[0], 0, 39);
-    g_runtimeConfig.buttonGpios[1] = getNVSInt(prefs, NVS_BUTTON2_GPIO, BOARD_BUTTON_PINS[1], 0, 39);
-    g_runtimeConfig.buttonGpios[2] = getNVSInt(prefs, NVS_BUTTON3_GPIO, BOARD_BUTTON_PINS[2], 0, 39);
-    g_runtimeConfig.buttonGpios[3] = getNVSInt(prefs, NVS_BUTTON4_GPIO, BOARD_BUTTON_PINS[3], 0, 39);
-=======
 
     // Load hardware GPIO configuration (now board-aware)
-    g_runtimeConfig.printerTxPin = getNVSInt(prefs, NVS_PRINTER_TX_PIN, boardDefaults.printer.tx, 0, BOARD_MAX_GPIO);
-    g_runtimeConfig.buttonGpios[0] = getNVSInt(prefs, NVS_BUTTON1_GPIO, boardDefaults.buttons[0].gpio, 0, BOARD_MAX_GPIO);
-    g_runtimeConfig.buttonGpios[1] = getNVSInt(prefs, NVS_BUTTON2_GPIO, boardDefaults.buttons[1].gpio, 0, BOARD_MAX_GPIO);
-    g_runtimeConfig.buttonGpios[2] = getNVSInt(prefs, NVS_BUTTON3_GPIO, boardDefaults.buttons[2].gpio, 0, BOARD_MAX_GPIO);
-    g_runtimeConfig.buttonGpios[3] = getNVSInt(prefs, NVS_BUTTON4_GPIO, boardDefaults.buttons[3].gpio, 0, BOARD_MAX_GPIO);
->>>>>>> c5d99b9e
+    g_runtimeConfig.printerTxPin = getNVSInt(prefs, NVS_PRINTER_TX_PIN, defaultPrinterTxPin, 0, BOARD_MAX_GPIO);
+    g_runtimeConfig.buttonGpios[0] = getNVSInt(prefs, NVS_BUTTON1_GPIO, BOARD_BUTTON_PINS[0], 0, BOARD_MAX_GPIO);
+    g_runtimeConfig.buttonGpios[1] = getNVSInt(prefs, NVS_BUTTON2_GPIO, BOARD_BUTTON_PINS[1], 0, BOARD_MAX_GPIO);
+    g_runtimeConfig.buttonGpios[2] = getNVSInt(prefs, NVS_BUTTON3_GPIO, BOARD_BUTTON_PINS[2], 0, BOARD_MAX_GPIO);
+    g_runtimeConfig.buttonGpios[3] = getNVSInt(prefs, NVS_BUTTON4_GPIO, BOARD_BUTTON_PINS[3], 0, BOARD_MAX_GPIO);
 
     // Load WiFi configuration
     g_runtimeConfig.wifiSSID = getNVSString(prefs, NVS_WIFI_SSID, defaultWifiSSID, 32);
@@ -300,7 +290,7 @@
         g_runtimeConfig.buttonShortMqttTopics[i] = getNVSString(prefs, (buttonPrefix + "short_mq").c_str(), defaultButtonActions[i].shortMqttTopic, 128);
         g_runtimeConfig.buttonLongMqttTopics[i] = getNVSString(prefs, (buttonPrefix + "long_mq").c_str(), defaultButtonActions[i].longMqttTopic, 128);
 
-        // Load LED effect configuration with defaults from ButtonActionConfig struct
+        // Load LED effect configuration with defaults from ButtonConfig struct
         g_runtimeConfig.buttonShortLedEffects[i] = getNVSString(prefs, (buttonPrefix + "short_led").c_str(), defaultButtonActions[i].shortLedEffect, 20);
         g_runtimeConfig.buttonLongLedEffects[i] = getNVSString(prefs, (buttonPrefix + "long_led").c_str(), defaultButtonActions[i].longLedEffect, 20);
     }
@@ -329,30 +319,18 @@
 // Internal helper: loadDefaultConfigInternal (mutex already held)
 void ConfigManager::loadDefaultConfigInternal()
 {
-    // Get board-specific defaults
-    const BoardPinDefaults &boardDefaults = getBoardDefaults();
+    // const BoardPinDefaults &boardDefaults = getBoardDefaults();
 
     // Load device defaults
     g_runtimeConfig.deviceOwner = defaultDeviceOwner;
     g_runtimeConfig.timezone = defaultTimezone;
-<<<<<<< HEAD
-    
-    // Load hardware GPIO defaults
+
+    // Load hardware GPIO defaults (board-specific)
     g_runtimeConfig.printerTxPin = defaultPrinterTxPin;
-    // Button GPIOs from board config
     g_runtimeConfig.buttonGpios[0] = BOARD_BUTTON_PINS[0];
     g_runtimeConfig.buttonGpios[1] = BOARD_BUTTON_PINS[1];
     g_runtimeConfig.buttonGpios[2] = BOARD_BUTTON_PINS[2];
     g_runtimeConfig.buttonGpios[3] = BOARD_BUTTON_PINS[3];
-=======
-
-    // Load hardware GPIO defaults (board-specific)
-    g_runtimeConfig.printerTxPin = boardDefaults.printer.tx;
-    g_runtimeConfig.buttonGpios[0] = boardDefaults.buttons[0].gpio;
-    g_runtimeConfig.buttonGpios[1] = boardDefaults.buttons[1].gpio;
-    g_runtimeConfig.buttonGpios[2] = boardDefaults.buttons[2].gpio;
-    g_runtimeConfig.buttonGpios[3] = boardDefaults.buttons[3].gpio;
->>>>>>> c5d99b9e
 
     // Load WiFi defaults (empty by default, must be configured)
     g_runtimeConfig.wifiSSID = defaultWifiSSID;
@@ -391,7 +369,7 @@
         g_runtimeConfig.buttonLongActions[i] = defaultButtonActions[i].longAction;
         g_runtimeConfig.buttonLongMqttTopics[i] = defaultButtonActions[i].longMqttTopic;
 
-        // Load default LED effect configuration from ButtonActionConfig struct
+        // Load default LED effect configuration from ButtonConfig struct
         g_runtimeConfig.buttonShortLedEffects[i] = defaultButtonActions[i].shortLedEffect;
         g_runtimeConfig.buttonLongLedEffects[i] = defaultButtonActions[i].longLedEffect;
     }
