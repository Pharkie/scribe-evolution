#include "hardware_buttons.h"
#include "../web/web_server.h"
#include "printer.h"
#include "../content/content_handlers.h"
#include "../content/content_generators.h"
#include "../core/config_loader.h"
#include "../utils/time_utils.h"
#include <ArduinoJson.h>
#include <esp_task_wdt.h>
#include <PubSubClient.h>

// External declarations
extern PubSubClient mqttClient;
extern Message currentMessage;

// ========================================
// HARDWARE BUTTON IMPLEMENTATION
// ========================================

void initializeHardwareButtons()
{
    LOG_VERBOSE("BUTTONS", "Initializing %d hardware buttons", numHardwareButtons);

    for (int i = 0; i < numHardwareButtons; i++)
    {
        // Configure GPIO pin using buttonGPIOs array
        pinMode(buttonGPIOs[i], buttonActiveLow ? INPUT_PULLUP : INPUT_PULLDOWN);

        // Initialize button state
        buttonStates[i].currentState = digitalRead(buttonGPIOs[i]);
        buttonStates[i].lastState = buttonStates[i].currentState;
        buttonStates[i].pressed = false;
        buttonStates[i].longPressTriggered = false;
        buttonStates[i].lastDebounceTime = 0;
        buttonStates[i].pressStartTime = 0;
        buttonStates[i].lastPressTime = 0;
        buttonStates[i].pressCount = 0;
        buttonStates[i].windowStartTime = 0;

        // Get runtime configuration for logging
        const RuntimeConfig &config = getRuntimeConfig();
        LOG_VERBOSE("BUTTONS", "Button %d: GPIO %d -> %s (short), %s (long)",
                    i, buttonGPIOs[i], config.buttonShortActions[i].c_str(), config.buttonLongActions[i].c_str());
    }

    // Feed watchdog after hardware button initialization
    esp_task_wdt_reset();

    LOG_NOTICE("BUTTONS", "Hardware buttons initialized");
}

void checkHardwareButtons()
{
    unsigned long currentTime = millis();

    for (int i = 0; i < numHardwareButtons; i++)
    {
        // Read current state using buttonGPIOs array
        bool reading = digitalRead(buttonGPIOs[i]);

        // Check if state changed (for debouncing)
        if (reading != buttonStates[i].lastState)
        {
            buttonStates[i].lastDebounceTime = currentTime;
        }

        // If enough time has passed since last change, update current state
        if ((currentTime - buttonStates[i].lastDebounceTime) > buttonDebounceMs)
        {
            // If state has changed from last stable state
            if (reading != buttonStates[i].currentState)
            {
                buttonStates[i].currentState = reading;

                // Detect press (depends on buttonActiveLow setting)
                bool isPressed = buttonActiveLow ? (reading == LOW) : (reading == HIGH);

                if (isPressed && !buttonStates[i].pressed)
                {
                    // Button pressed
                    buttonStates[i].pressed = true;
                    buttonStates[i].longPressTriggered = false;
                    buttonStates[i].pressStartTime = currentTime;

                    // Get runtime configuration for logging
                    const RuntimeConfig &config = getRuntimeConfig();
                    LOG_VERBOSE("BUTTONS", "Button %d pressed: %s", i, config.buttonShortActions[i].c_str());
                }
                else if (!isPressed && buttonStates[i].pressed)
                {
                    // Button released
                    buttonStates[i].pressed = false;
                    unsigned long pressDuration = currentTime - buttonStates[i].pressStartTime;

                    // Only trigger short press if long press wasn't already triggered
                    if (!buttonStates[i].longPressTriggered)
                    {
                        if (pressDuration < buttonLongPressMs)
                        {
                            // Get runtime configuration for logging
                            const RuntimeConfig &config = getRuntimeConfig();
                            LOG_NOTICE("BUTTONS", "Button %d short press: %s", i, config.buttonShortActions[i].c_str());
                            handleButtonPress(i);
                        }
                    }

                    LOG_VERBOSE("BUTTONS", "Button %d released after %lu ms", i, pressDuration);
                }
            }
        }

        // Check for long press while button is held down
        if (buttonStates[i].pressed && !buttonStates[i].longPressTriggered)
        {
            unsigned long pressDuration = currentTime - buttonStates[i].pressStartTime;
            if (pressDuration >= buttonLongPressMs)
            {
                buttonStates[i].longPressTriggered = true;
                // Get runtime configuration for logging
                const RuntimeConfig &config = getRuntimeConfig();
                LOG_NOTICE("BUTTONS", "Button %d long press: %s", i, config.buttonLongActions[i].c_str());
                handleButtonLongPress(i);
            }
        }

        buttonStates[i].lastState = reading;
    }
}

// Rate limiting check for hardware buttons
bool isButtonRateLimited(int buttonIndex, unsigned long currentTime)
{
    ButtonState &state = buttonStates[buttonIndex];

    // Check minimum interval since last press
    if ((currentTime - state.lastPressTime) < buttonMinInterval)
    {
        LOG_WARNING("BUTTONS", "Button %d rate limited: too soon (last press %lu ms ago)",
                    buttonIndex, currentTime - state.lastPressTime);
        return true;
    }

    // Reset window if it's been too long since window started
    if ((currentTime - state.windowStartTime) >= buttonRateLimitWindow)
    {
        state.windowStartTime = currentTime;
        state.pressCount = 0;
    }

    // Check if we've exceeded max presses per window
    if (state.pressCount >= buttonMaxPerMinute)
    {
        LOG_WARNING("BUTTONS", "Button %d rate limited: max presses reached (%d/%d in current window)",
                    buttonIndex, state.pressCount, buttonMaxPerMinute);
        return true;
    }

    // Update rate limiting state
    state.lastPressTime = currentTime;
    state.pressCount++;

    LOG_VERBOSE("BUTTONS", "Button %d rate check passed: %d/%d presses in window",
                buttonIndex, state.pressCount, buttonMaxPerMinute);
    return false;
}

void handleButtonPress(int buttonIndex)
{
    if (buttonIndex < 0 || buttonIndex >= numHardwareButtons)
    {
        LOG_ERROR("BUTTONS", "Invalid button index: %d", buttonIndex);
        return;
    }

    // Check rate limiting
    unsigned long currentTime = millis();
    if (isButtonRateLimited(buttonIndex, currentTime))
    {
        return; // Rate limited, ignore this press
    }

    // Get runtime configuration
    const RuntimeConfig &config = getRuntimeConfig();
    const String &shortAction = config.buttonShortActions[buttonIndex];
    const String &shortMqttTopic = config.buttonShortMqttTopics[buttonIndex];

    LOG_VERBOSE("BUTTONS", "Triggering short press endpoint: %s", shortAction.c_str());
    triggerEndpointFromButton(shortAction.c_str(), shortMqttTopic.c_str());
}

void handleButtonLongPress(int buttonIndex)
{
    if (buttonIndex < 0 || buttonIndex >= numHardwareButtons)
    {
        LOG_ERROR("BUTTONS", "Invalid button index: %d", buttonIndex);
        return;
    }

    // Check rate limiting
    unsigned long currentTime = millis();
    if (isButtonRateLimited(buttonIndex, currentTime))
    {
        return; // Rate limited, ignore this press
    }

    // Get runtime configuration
    const RuntimeConfig &config = getRuntimeConfig();
    const String &longAction = config.buttonLongActions[buttonIndex];
    const String &longMqttTopic = config.buttonLongMqttTopics[buttonIndex];

    LOG_VERBOSE("BUTTONS", "Triggering long press endpoint: %s", longAction.c_str());
    triggerEndpointFromButton(longAction.c_str(), longMqttTopic.c_str());
}

void triggerEndpointFromButton(const char *endpoint, const char *mqttTopic)
{
    // Map endpoint strings to handler functions
    LOG_VERBOSE("BUTTONS", "Hardware button triggered: %s", endpoint);

    // Generate content based on endpoint
    String content;
    bool contentGenerated = false;

    if (strcmp(endpoint, "/api/riddle") == 0)
    {
<<<<<<< HEAD
        generateAndQueueRiddle();
    }
    else if (strcmp(endpoint, "/api/joke") == 0)
    {
        generateAndQueueJoke();
    }
    else if (strcmp(endpoint, "/api/quote") == 0)
    {
        generateAndQueueQuote();
    }
    else if (strcmp(endpoint, "/api/quiz") == 0)
    {
        generateAndQueueQuiz();
    }
    else if (strcmp(endpoint, "/api/print-test") == 0)
    {
        generateAndQueuePrintTest();
    }
    else if (strcmp(endpoint, "/api/test-print") == 0)
    {
        generateAndQueuePrintTest(); // Same handler for both endpoint variations
    }
    else if (strcmp(endpoint, "/api/unbidden-ink") == 0)
    {
        generateAndQueueUnbiddenInk();
=======
        content = generateRiddleButtonContent();
        contentGenerated = true;
    }
    else if (strcmp(endpoint, "/api/joke") == 0)
    {
        content = generateJokeButtonContent();
        contentGenerated = true;
    }
    else if (strcmp(endpoint, "/api/quote") == 0)
    {
        content = generateQuoteButtonContent();
        contentGenerated = true;
    }
    else if (strcmp(endpoint, "/api/quiz") == 0)
    {
        content = generateQuizButtonContent();
        contentGenerated = true;
    }
    else if (strcmp(endpoint, "/api/print-test") == 0)
    {
        content = generatePrintTestButtonContent();
        contentGenerated = true;
    }
    else if (strcmp(endpoint, "/api/test-print") == 0)
    {
        content = generatePrintTestButtonContent(); // Same handler for both endpoint variations
        contentGenerated = true;
    }
    else if (strcmp(endpoint, "/api/unbidden-ink") == 0)
    {
        content = generateUnbiddenInkButtonContent();
        contentGenerated = true;
>>>>>>> 395d59ee
    }
    else if (strcmp(endpoint, "/api/keep-going") == 0)
    {
        // Keep-going endpoint - generate random content
        // For now, let's default to joke
<<<<<<< HEAD
        generateAndQueueJoke();
=======
        content = generateJokeButtonContent();
        contentGenerated = true;
>>>>>>> 395d59ee
    }
    else if (strlen(endpoint) == 0)
    {
        // Empty endpoint - do nothing
        LOG_VERBOSE("BUTTONS", "Empty endpoint - no action");
        return;
    }
    else
    {
        LOG_ERROR("BUTTONS", "Unknown endpoint: %s", endpoint);
        return;
    }

    if (!contentGenerated || content.length() == 0)
    {
        LOG_ERROR("BUTTONS", "Failed to generate content for endpoint: %s", endpoint);
        return;
    }

    // Determine if we should use MQTT or local print
    if (strlen(mqttTopic) > 0)
    {
        // Send via MQTT
        LOG_VERBOSE("BUTTONS", "Sending content via MQTT to topic: %s", mqttTopic);
        handleMQTTSendFromButton(content, mqttTopic);
    }
    else
    {
        // Print locally
        LOG_VERBOSE("BUTTONS", "Printing content locally");
        handlePrintContentFromButton(content);
    }
}

String getButtonConfigJson()
{
    DynamicJsonDocument doc(jsonDocumentSize);
    JsonArray buttons = doc.createNestedArray("buttons");

    // Get runtime configuration
    const RuntimeConfig &config = getRuntimeConfig();

    for (int i = 0; i < numHardwareButtons; i++)
    {
        JsonObject button = buttons.createNestedObject();
        button["index"] = i;
        button["gpio"] = buttonGPIOs[i];
        button["short_endpoint"] = config.buttonShortActions[i];
        button["long_endpoint"] = config.buttonLongActions[i];

        button["currentState"] = buttonStates[i].currentState;
        button["pressed"] = buttonStates[i].pressed;
        button["longPressTriggered"] = buttonStates[i].longPressTriggered;
    }

    doc["num_buttons"] = numHardwareButtons;
    doc["active_low"] = buttonActiveLow;
    doc["debounce_ms"] = buttonDebounceMs;
    doc["long_press_ms"] = buttonLongPressMs;
    doc["min_interval_ms"] = buttonMinInterval;
    doc["max_per_minute"] = buttonMaxPerMinute;

    String result;
    serializeJson(doc, result);
    return result;
}

// ========================================
// BUTTON CONTENT GENERATION FUNCTIONS
// ========================================

String generateRiddleButtonContent()
{
    String content = generateRiddleContent();              // Use existing content generator
    return formatContentWithHeader("RIDDLE", content, ""); // Add header for local printing
}

String generateJokeButtonContent()
{
    String content = generateJokeContent();              // Use existing content generator
    return formatContentWithHeader("JOKE", content, ""); // Add header for local printing
}

String generateQuoteButtonContent()
{
    String content = generateQuoteContent();              // Use existing content generator
    return formatContentWithHeader("QUOTE", content, ""); // Add header for local printing
}

String generateQuizButtonContent()
{
    String content = generateQuizContent();              // Use existing content generator
    return formatContentWithHeader("QUIZ", content, ""); // Add header for local printing
}

String generatePrintTestButtonContent()
{
    String testContent = loadPrintTestContent();
    return formatContentWithHeader("TEST PRINT", testContent, ""); // Add header for local printing
}

String generateUnbiddenInkButtonContent()
{
    String content = generateUnbiddenInkContent();               // Use existing content generator
    return formatContentWithHeader("UNBIDDEN INK", content, ""); // Add header for local printing
}

// ========================================
// BUTTON CONTENT DELIVERY FUNCTIONS
// ========================================

void handlePrintContentFromButton(const String &content)
{
    // Print the content directly to the local printer
    if (content.length() == 0)
    {
        LOG_WARNING("BUTTONS", "Cannot print empty content");
        return;
    }

    LOG_VERBOSE("BUTTONS", "Printing content locally from button press");

    // Use the existing print system directly
    String timestamp = getFormattedDateTime();
    printWithHeader(timestamp, content);

    LOG_NOTICE("BUTTONS", "Button action printed successfully");
}

void handleMQTTSendFromButton(const String &content, const char *mqttTopic)
{
    if (content.length() == 0 || strlen(mqttTopic) == 0)
    {
        LOG_WARNING("BUTTONS", "Cannot send empty content or to empty topic");
        return;
    }

    // Get device owner for MQTT message sender info
    const RuntimeConfig &config = getRuntimeConfig();
    String deviceOwner = config.deviceOwner;

    LOG_VERBOSE("BUTTONS", "Sending via MQTT to topic '%s' from device owner: %s", mqttTopic, deviceOwner.c_str());

    // Use the existing MQTT client to publish the message
    if (mqttClient.connected())
    {
        // Create JSON payload similar to web interface
        DynamicJsonDocument doc(1024);
        doc["message"] = content;
        doc["from"] = deviceOwner;
        doc["timestamp"] = getFormattedDateTime();

        String payload;
        serializeJson(doc, payload);

        if (mqttClient.publish(mqttTopic, payload.c_str()))
        {
            LOG_NOTICE("BUTTONS", "Button action sent via MQTT successfully");
        }
        else
        {
            LOG_ERROR("BUTTONS", "Failed to publish MQTT message for button action");
        }
    }
    else
    {
        LOG_ERROR("BUTTONS", "MQTT client not connected, cannot send button action");
    }
}<|MERGE_RESOLUTION|>--- conflicted
+++ resolved
@@ -223,7 +223,6 @@
 
     if (strcmp(endpoint, "/api/riddle") == 0)
     {
-<<<<<<< HEAD
         generateAndQueueRiddle();
     }
     else if (strcmp(endpoint, "/api/joke") == 0)
@@ -249,51 +248,12 @@
     else if (strcmp(endpoint, "/api/unbidden-ink") == 0)
     {
         generateAndQueueUnbiddenInk();
-=======
-        content = generateRiddleButtonContent();
-        contentGenerated = true;
-    }
-    else if (strcmp(endpoint, "/api/joke") == 0)
-    {
-        content = generateJokeButtonContent();
-        contentGenerated = true;
-    }
-    else if (strcmp(endpoint, "/api/quote") == 0)
-    {
-        content = generateQuoteButtonContent();
-        contentGenerated = true;
-    }
-    else if (strcmp(endpoint, "/api/quiz") == 0)
-    {
-        content = generateQuizButtonContent();
-        contentGenerated = true;
-    }
-    else if (strcmp(endpoint, "/api/print-test") == 0)
-    {
-        content = generatePrintTestButtonContent();
-        contentGenerated = true;
-    }
-    else if (strcmp(endpoint, "/api/test-print") == 0)
-    {
-        content = generatePrintTestButtonContent(); // Same handler for both endpoint variations
-        contentGenerated = true;
-    }
-    else if (strcmp(endpoint, "/api/unbidden-ink") == 0)
-    {
-        content = generateUnbiddenInkButtonContent();
-        contentGenerated = true;
->>>>>>> 395d59ee
     }
     else if (strcmp(endpoint, "/api/keep-going") == 0)
     {
         // Keep-going endpoint - generate random content
         // For now, let's default to joke
-<<<<<<< HEAD
         generateAndQueueJoke();
-=======
-        content = generateJokeButtonContent();
-        contentGenerated = true;
->>>>>>> 395d59ee
     }
     else if (strlen(endpoint) == 0)
     {
